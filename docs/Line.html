--- conflicted
+++ resolved
@@ -19,7 +19,7 @@
 
     <h1 class="page-title">Class: Line</h1>
 
-    
+
 
 
 
@@ -27,28 +27,28 @@
 <section>
 
 <header>
-    
+
         <h2><span class="attribs"><span class="type-signature"></span></span>Line<span class="signature">(begin, end)</span><span class="type-signature"></span></h2>
-        
+
             <div class="class-description"><p>Define a line segment</p></div>
-        
-    
+
+
 </header>
 
 <article>
     <div class="container-overview">
-    
-        
-
-    
+
+
+
+
     <h2>Constructor</h2>
-    
-
-    
+
+
+
     <h4 class="name" id="Line"><span class="type-signature"></span>new Line<span class="signature">(begin, end)</span><span class="type-signature"></span></h4>
-    
-
-    
+
+
+
 
 
 
@@ -65,73 +65,73 @@
 
 
     <h5>Parameters:</h5>
-    
+
 
 <table class="params">
     <thead>
     <tr>
-        
+
         <th>Name</th>
-        
+
 
         <th>Type</th>
 
-        
-
-        
+
+
+
 
         <th class="last">Description</th>
     </tr>
     </thead>
 
     <tbody>
-    
+
 
         <tr>
-            
+
                 <td class="name"><code>begin</code></td>
-            
+
 
             <td class="type">
-            
-                
+
+
 <span class="param-type"><a href="Point.html">Point</a></span>
 
 
-            
+
             </td>
 
-            
-
-            
+
+
+
 
             <td class="description last"></td>
         </tr>
 
-    
+
 
         <tr>
-            
+
                 <td class="name"><code>end</code></td>
-            
+
 
             <td class="type">
-            
-                
+
+
 <span class="param-type"><a href="Point.html">Point</a></span>
 
 
-            
+
             </td>
 
-            
-
-            
+
+
+
 
             <td class="description last"></td>
         </tr>
 
-    
+
     </tbody>
 </table>
 
@@ -142,42 +142,42 @@
 
 <dl class="details">
 
-    
-
-    
-
-    
-
-    
-
-    
-
-    
-
-    
-
-    
-
-    
-
-    
-
-    
-
-    
-
-    
+
+
+
+
+
+
+
+
+
+
+
+
+
+
+
+
+
+
+
+
+
+
+
+
+
     <dt class="tag-source">Source:</dt>
     <dd class="tag-source"><ul class="dummy"><li>
         <a href="Draw.js.html">Draw.js</a>, <a href="Draw.js.html#line94">line 94</a>
     </li></ul></dd>
-    
-
-    
-
-    
-
-    
+
+
+
+
+
+
+
 </dl>
 
 
@@ -199,36 +199,36 @@
 
 
 
-    
+
     </div>
 
-    
-
-    
-
-    
-
-    
-
-    
-
-    
-
-    
-
-    
+
+
+
+
+
+
+
+
+
+
+
+
+
+
+
         <h3 class="subsection-title">Methods</h3>
 
-        
-            
-
-    
-
-    
+
+
+
+
+
+
     <h4 class="name" id="divide"><span class="type-signature"></span>divide<span class="signature">(segments)</span><span class="type-signature"></span></h4>
-    
-
-    
+
+
+
 
 
 
@@ -245,50 +245,50 @@
 
 
     <h5>Parameters:</h5>
-    
+
 
 <table class="params">
     <thead>
     <tr>
-        
+
         <th>Name</th>
-        
+
 
         <th>Type</th>
 
-        
-
-        
+
+
+
 
         <th class="last">Description</th>
     </tr>
     </thead>
 
     <tbody>
-    
+
 
         <tr>
-            
+
                 <td class="name"><code>segments</code></td>
-            
+
 
             <td class="type">
-            
-                
+
+
 <span class="param-type">number</span>
 
 
-            
+
             </td>
 
-            
-
-            
+
+
+
 
             <td class="description last"></td>
         </tr>
 
-    
+
     </tbody>
 </table>
 
@@ -299,42 +299,42 @@
 
 <dl class="details">
 
-    
-
-    
-
-    
-
-    
-
-    
-
-    
-
-    
-
-    
-
-    
-
-    
-
-    
-
-    
-
-    
+
+
+
+
+
+
+
+
+
+
+
+
+
+
+
+
+
+
+
+
+
+
+
+
+
     <dt class="tag-source">Source:</dt>
     <dd class="tag-source"><ul class="dummy"><li>
         <a href="Draw.js.html">Draw.js</a>, <a href="Draw.js.html#line112">line 112</a>
     </li></ul></dd>
-    
-
-    
-
-    
-
-    
+
+
+
+
+
+
+
 </dl>
 
 
@@ -353,29 +353,29 @@
 
 <h5>Returns:</h5>
 
-        
+
 <div class="param-desc">
     <p>[Point]</p>
 </div>
 
 
 
-    
-
-
-
-
-
-        
-            
-
-    
-
-    
+
+
+
+
+
+
+
+
+
+
+
+
     <h4 class="name" id="intersection"><span class="type-signature"></span>intersection<span class="signature">(l)</span><span class="type-signature"> &rarr; {<a href="Point.html">Point</a>|undefined}</span></h4>
-    
-
-    
+
+
+
 
 
 
@@ -392,50 +392,50 @@
 
 
     <h5>Parameters:</h5>
-    
+
 
 <table class="params">
     <thead>
     <tr>
-        
+
         <th>Name</th>
-        
+
 
         <th>Type</th>
 
-        
-
-        
+
+
+
 
         <th class="last">Description</th>
     </tr>
     </thead>
 
     <tbody>
-    
+
 
         <tr>
-            
+
                 <td class="name"><code>l</code></td>
-            
+
 
             <td class="type">
-            
-                
+
+
 <span class="param-type"><a href="Line.html">Line</a></span>
 
 
-            
+
             </td>
 
-            
-
-            
+
+
+
 
             <td class="description last"><p>The line to intersect with</p></td>
         </tr>
 
-    
+
     </tbody>
 </table>
 
@@ -446,42 +446,42 @@
 
 <dl class="details">
 
-    
-
-    
-
-    
-
-    
-
-    
-
-    
-
-    
-
-    
-
-    
-
-    
-
-    
-
-    
-
-    
+
+
+
+
+
+
+
+
+
+
+
+
+
+
+
+
+
+
+
+
+
+
+
+
+
     <dt class="tag-source">Source:</dt>
     <dd class="tag-source"><ul class="dummy"><li>
         <a href="Draw.js.html">Draw.js</a>, <a href="Draw.js.html#line152">line 152</a>
     </li></ul></dd>
-    
-
-    
-
-    
-
-    
+
+
+
+
+
+
+
 </dl>
 
 
@@ -500,7 +500,7 @@
 
 <h5>Returns:</h5>
 
-        
+
 
 
 <dl>
@@ -508,7 +508,7 @@
         Type
     </dt>
     <dd>
-        
+
 <span class="param-type"><a href="Point.html">Point</a></span>
 |
 
@@ -518,22 +518,22 @@
     </dd>
 </dl>
 
-    
-
-
-
-
-
-        
-            
-
-    
-
-    
+
+
+
+
+
+
+
+
+
+
+
+
     <h4 class="name" id="length"><span class="type-signature"></span>length<span class="signature">()</span><span class="type-signature"> &rarr; {number}</span></h4>
-    
-
-    
+
+
+
 
 
 
@@ -555,42 +555,42 @@
 
 <dl class="details">
 
-    
-
-    
-
-    
-
-    
-
-    
-
-    
-
-    
-
-    
-
-    
-
-    
-
-    
-
-    
-
-    
+
+
+
+
+
+
+
+
+
+
+
+
+
+
+
+
+
+
+
+
+
+
+
+
+
     <dt class="tag-source">Source:</dt>
     <dd class="tag-source"><ul class="dummy"><li>
         <a href="Draw.js.html">Draw.js</a>, <a href="Draw.js.html#line103">line 103</a>
     </li></ul></dd>
-    
-
-    
-
-    
-
-    
+
+
+
+
+
+
+
 </dl>
 
 
@@ -609,7 +609,7 @@
 
 <h5>Returns:</h5>
 
-        
+
 
 
 <dl>
@@ -617,25 +617,25 @@
         Type
     </dt>
     <dd>
-        
+
 <span class="param-type">number</span>
 
 
     </dd>
 </dl>
 
-    
-
-
-
-
-
-        
-    
-
-    
-
-    
+
+
+
+
+
+
+
+
+
+
+
+
 </article>
 
 </section>
@@ -652,11 +652,7 @@
 <br class="clear">
 
 <footer>
-<<<<<<< HEAD
-    Documentation generated by <a href="https://github.com/jsdoc/jsdoc">JSDoc 3.6.4</a> on Tue Jul 28 2020 18:57:28 GMT-0700 (Mountain Standard Time)
-=======
     Documentation generated by <a href="https://github.com/jsdoc/jsdoc">JSDoc 3.6.4</a> on Tue Aug 04 2020 19:05:28 GMT-0700 (Mountain Standard Time)
->>>>>>> ad200f2d
 </footer>
 
 <script> prettyPrint(); </script>
