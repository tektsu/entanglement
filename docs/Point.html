--- conflicted
+++ resolved
@@ -19,7 +19,7 @@
 
     <h1 class="page-title">Class: Point</h1>
 
-    
+
 
 
 
@@ -27,28 +27,28 @@
 <section>
 
 <header>
-    
+
         <h2><span class="attribs"><span class="type-signature"></span></span>Point<span class="signature">(x, y)</span><span class="type-signature"></span></h2>
-        
+
             <div class="class-description"><p>Define a point with cartesian coordinates.</p></div>
-        
-    
+
+
 </header>
 
 <article>
     <div class="container-overview">
-    
-        
-
-    
+
+
+
+
     <h2>Constructor</h2>
-    
-
-    
+
+
+
     <h4 class="name" id="Point"><span class="type-signature"></span>new Point<span class="signature">(x, y)</span><span class="type-signature"></span></h4>
-    
-
-    
+
+
+
 
 
 
@@ -65,73 +65,73 @@
 
 
     <h5>Parameters:</h5>
-    
+
 
 <table class="params">
     <thead>
     <tr>
-        
+
         <th>Name</th>
-        
+
 
         <th>Type</th>
 
-        
-
-        
+
+
+
 
         <th class="last">Description</th>
     </tr>
     </thead>
 
     <tbody>
-    
+
 
         <tr>
-            
+
                 <td class="name"><code>x</code></td>
-            
+
 
             <td class="type">
-            
-                
+
+
 <span class="param-type">number</span>
 
 
-            
+
             </td>
 
-            
-
-            
+
+
+
 
             <td class="description last"><p>The X Coordinate.</p></td>
         </tr>
 
-    
+
 
         <tr>
-            
+
                 <td class="name"><code>y</code></td>
-            
+
 
             <td class="type">
-            
-                
+
+
 <span class="param-type">number</span>
 
 
-            
+
             </td>
 
-            
-
-            
+
+
+
 
             <td class="description last"><p>The Y Coordinate.</p></td>
         </tr>
 
-    
+
     </tbody>
 </table>
 
@@ -142,42 +142,42 @@
 
 <dl class="details">
 
-    
-
-    
-
-    
-
-    
-
-    
-
-    
-
-    
-
-    
-
-    
-
-    
-
-    
-
-    
-
-    
+
+
+
+
+
+
+
+
+
+
+
+
+
+
+
+
+
+
+
+
+
+
+
+
+
     <dt class="tag-source">Source:</dt>
     <dd class="tag-source"><ul class="dummy"><li>
         <a href="Draw.js.html">Draw.js</a>, <a href="Draw.js.html#line11">line 11</a>
     </li></ul></dd>
-    
-
-    
-
-    
-
-    
+
+
+
+
+
+
+
 </dl>
 
 
@@ -199,36 +199,36 @@
 
 
 
-    
+
     </div>
 
-    
-
-    
-
-    
-
-    
-
-    
-
-    
-
-    
-
-    
+
+
+
+
+
+
+
+
+
+
+
+
+
+
+
         <h3 class="subsection-title">Methods</h3>
 
-        
-            
-
-    
-
-    
+
+
+
+
+
+
     <h4 class="name" id="add"><span class="type-signature"></span>add<span class="signature">(p)</span><span class="type-signature"></span></h4>
-    
-
-    
+
+
+
 
 
 
@@ -245,50 +245,50 @@
 
 
     <h5>Parameters:</h5>
-    
+
 
 <table class="params">
     <thead>
     <tr>
-        
+
         <th>Name</th>
-        
+
 
         <th>Type</th>
 
-        
-
-        
+
+
+
 
         <th class="last">Description</th>
     </tr>
     </thead>
 
     <tbody>
-    
+
 
         <tr>
-            
+
                 <td class="name"><code>p</code></td>
-            
+
 
             <td class="type">
-            
-                
+
+
 <span class="param-type"><a href="Point.html">Point</a></span>
 
 
-            
+
             </td>
 
-            
-
-            
+
+
+
 
             <td class="description last"><p>The Point to be added.</p></td>
         </tr>
 
-    
+
     </tbody>
 </table>
 
@@ -299,42 +299,42 @@
 
 <dl class="details">
 
-    
-
-    
-
-    
-
-    
-
-    
-
-    
-
-    
-
-    
-
-    
-
-    
-
-    
-
-    
-
-    
+
+
+
+
+
+
+
+
+
+
+
+
+
+
+
+
+
+
+
+
+
+
+
+
+
     <dt class="tag-source">Source:</dt>
     <dd class="tag-source"><ul class="dummy"><li>
         <a href="Draw.js.html">Draw.js</a>, <a href="Draw.js.html#line20">line 20</a>
     </li></ul></dd>
-    
-
-    
-
-    
-
-    
+
+
+
+
+
+
+
 </dl>
 
 
@@ -356,16 +356,16 @@
 
 
 
-        
-            
-
-    
-
-    
+
+
+
+
+
+
     <h4 class="name" id="rotate"><span class="type-signature"></span>rotate<span class="signature">(degrees, center)</span><span class="type-signature"></span></h4>
-    
-
-    
+
+
+
 
 
 
@@ -382,63 +382,63 @@
 
 
     <h5>Parameters:</h5>
-    
+
 
 <table class="params">
     <thead>
     <tr>
-        
+
         <th>Name</th>
-        
+
 
         <th>Type</th>
 
-        
-
-        
+
+
+
 
         <th class="last">Description</th>
     </tr>
     </thead>
 
     <tbody>
-    
+
 
         <tr>
-            
+
                 <td class="name"><code>degrees</code></td>
-            
+
 
             <td class="type">
-            
+
             </td>
 
-            
-
-            
+
+
+
 
             <td class="description last"></td>
         </tr>
 
-    
+
 
         <tr>
-            
+
                 <td class="name"><code>center</code></td>
-            
+
 
             <td class="type">
-            
+
             </td>
 
-            
-
-            
+
+
+
 
             <td class="description last"></td>
         </tr>
 
-    
+
     </tbody>
 </table>
 
@@ -449,42 +449,42 @@
 
 <dl class="details">
 
-    
-
-    
-
-    
-
-    
-
-    
-
-    
-
-    
-
-    
-
-    
-
-    
-
-    
-
-    
-
-    
+
+
+
+
+
+
+
+
+
+
+
+
+
+
+
+
+
+
+
+
+
+
+
+
+
     <dt class="tag-source">Source:</dt>
     <dd class="tag-source"><ul class="dummy"><li>
         <a href="Draw.js.html">Draw.js</a>, <a href="Draw.js.html#line30">line 30</a>
     </li></ul></dd>
-    
-
-    
-
-    
-
-    
+
+
+
+
+
+
+
 </dl>
 
 
@@ -506,16 +506,16 @@
 
 
 
-        
-            
-
-    
-
-    
+
+
+
+
+
+
     <h4 class="name" id="vary"><span class="type-signature"></span>vary<span class="signature">(v)</span><span class="type-signature"> &rarr; {<a href="Point.html">Point</a>}</span></h4>
-    
-
-    
+
+
+
 
 
 
@@ -532,50 +532,50 @@
 
 
     <h5>Parameters:</h5>
-    
+
 
 <table class="params">
     <thead>
     <tr>
-        
+
         <th>Name</th>
-        
+
 
         <th>Type</th>
 
-        
-
-        
+
+
+
 
         <th class="last">Description</th>
     </tr>
     </thead>
 
     <tbody>
-    
+
 
         <tr>
-            
+
                 <td class="name"><code>v</code></td>
-            
+
 
             <td class="type">
-            
-                
+
+
 <span class="param-type">number</span>
 
 
-            
+
             </td>
 
-            
-
-            
+
+
+
 
             <td class="description last"><p>The number of pixels to vary the point.</p></td>
         </tr>
 
-    
+
     </tbody>
 </table>
 
@@ -586,42 +586,42 @@
 
 <dl class="details">
 
-    
-
-    
-
-    
-
-    
-
-    
-
-    
-
-    
-
-    
-
-    
-
-    
-
-    
-
-    
-
-    
+
+
+
+
+
+
+
+
+
+
+
+
+
+
+
+
+
+
+
+
+
+
+
+
+
     <dt class="tag-source">Source:</dt>
     <dd class="tag-source"><ul class="dummy"><li>
         <a href="Draw.js.html">Draw.js</a>, <a href="Draw.js.html#line43">line 43</a>
     </li></ul></dd>
-    
-
-    
-
-    
-
-    
+
+
+
+
+
+
+
 </dl>
 
 
@@ -640,7 +640,7 @@
 
 <h5>Returns:</h5>
 
-        
+
 <div class="param-desc">
     <p>This point, after being modified.</p>
 </div>
@@ -652,25 +652,25 @@
         Type
     </dt>
     <dd>
-        
+
 <span class="param-type"><a href="Point.html">Point</a></span>
 
 
     </dd>
 </dl>
 
-    
-
-
-
-
-
-        
-    
-
-    
-
-    
+
+
+
+
+
+
+
+
+
+
+
+
 </article>
 
 </section>
@@ -687,11 +687,7 @@
 <br class="clear">
 
 <footer>
-<<<<<<< HEAD
-    Documentation generated by <a href="https://github.com/jsdoc/jsdoc">JSDoc 3.6.4</a> on Tue Jul 28 2020 18:57:28 GMT-0700 (Mountain Standard Time)
-=======
     Documentation generated by <a href="https://github.com/jsdoc/jsdoc">JSDoc 3.6.4</a> on Tue Aug 04 2020 19:05:28 GMT-0700 (Mountain Standard Time)
->>>>>>> ad200f2d
 </footer>
 
 <script> prettyPrint(); </script>
