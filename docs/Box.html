<!DOCTYPE html>
<html lang="en">
<head>
    <meta charset="utf-8">
    <title>JSDoc: Class: Box</title>

    <script src="scripts/prettify/prettify.js"> </script>
    <script src="scripts/prettify/lang-css.js"> </script>
    <!--[if lt IE 9]>
      <script src="//html5shiv.googlecode.com/svn/trunk/html5.js"></script>
    <![endif]-->
    <link type="text/css" rel="stylesheet" href="styles/prettify-tomorrow.css">
    <link type="text/css" rel="stylesheet" href="styles/jsdoc-default.css">
</head>

<body>

<div id="main">

    <h1 class="page-title">Class: Box</h1>

    




<section>

<header>
    
        <h2><span class="attribs"><span class="type-signature"></span></span>Box<span class="signature">(position, width, height)</span><span class="type-signature"></span></h2>
        
            <div class="class-description"><p>Define a rectangle.</p></div>
        
    
</header>

<article>
    <div class="container-overview">
    
        

    
    <h2>Constructor</h2>
    

    
    <h4 class="name" id="Box"><span class="type-signature"></span>new Box<span class="signature">(position, width, height)</span><span class="type-signature"></span></h4>
    

    



<div class="description">
    <p>Create a new Box.</p>
</div>









    <h5>Parameters:</h5>
    

<table class="params">
    <thead>
    <tr>
        
        <th>Name</th>
        

        <th>Type</th>

        

        

        <th class="last">Description</th>
    </tr>
    </thead>

    <tbody>
    

        <tr>
            
                <td class="name"><code>position</code></td>
            

            <td class="type">
            
                
<span class="param-type"><a href="Point.html">Point</a></span>


            
            </td>

            

            

            <td class="description last"><p>The position of the upper left corner.</p></td>
        </tr>

    

        <tr>
            
                <td class="name"><code>width</code></td>
            

            <td class="type">
            
                
<span class="param-type">number</span>


            
            </td>

            

            

            <td class="description last"><p>The width of the box.</p></td>
        </tr>

    

        <tr>
            
                <td class="name"><code>height</code></td>
            

            <td class="type">
            
                
<span class="param-type">number</span>


            
            </td>

            

            

            <td class="description last"><p>The height of the box.</p></td>
        </tr>

    
    </tbody>
</table>






<dl class="details">

    

    

    

    

    

    

    

    

    

    

    

    

    
    <dt class="tag-source">Source:</dt>
    <dd class="tag-source"><ul class="dummy"><li>
        <a href="Draw.js.html">Draw.js</a>, <a href="Draw.js.html#line179">line 179</a>
    </li></ul></dd>
    

    

    

    
</dl>




















    
    </div>

    

    

    

    

    

    

    

    
        <h3 class="subsection-title">Methods</h3>

        
            

    

    
    <h4 class="name" id=".newFromXY"><span class="type-signature">(static) </span>newFromXY<span class="signature">(x, y, width, height)</span><span class="type-signature"> &rarr; {<a href="Box.html">Box</a>}</span></h4>
    

    



<div class="description">
    <p>Create a new Box. This is an alternate constructor that accepts discrete x and y coordinates instead of a Point to define position.</p>
</div>









    <h5>Parameters:</h5>
    

<table class="params">
    <thead>
    <tr>
        
        <th>Name</th>
        

        <th>Type</th>

        

        

        <th class="last">Description</th>
    </tr>
    </thead>

    <tbody>
    

        <tr>
            
                <td class="name"><code>x</code></td>
            

            <td class="type">
            
                
<span class="param-type">number</span>


            
            </td>

            

            

            <td class="description last"><p>The X position of the upper left corner.</p></td>
        </tr>

    

        <tr>
            
                <td class="name"><code>y</code></td>
            

            <td class="type">
            
                
<span class="param-type">number</span>


            
            </td>

            

            

            <td class="description last"><p>The y position of the upper left corner.</p></td>
        </tr>

    

        <tr>
            
                <td class="name"><code>width</code></td>
            

            <td class="type">
            
                
<span class="param-type">number</span>


            
            </td>

            

            

            <td class="description last"><p>The width of the box.</p></td>
        </tr>

    

        <tr>
            
                <td class="name"><code>height</code></td>
            

            <td class="type">
            
                
<span class="param-type">number</span>


            
            </td>

            

            

            <td class="description last"><p>The height of the box.</p></td>
        </tr>

    
    </tbody>
</table>






<dl class="details">

    

    

    

    

    

    

    

    

    

    

    

    

    
    <dt class="tag-source">Source:</dt>
    <dd class="tag-source"><ul class="dummy"><li>
        <a href="Draw.js.html">Draw.js</a>, <a href="Draw.js.html#line193">line 193</a>
    </li></ul></dd>
    

    

    

    
</dl>















<h5>Returns:</h5>

        


<dl>
    <dt>
        Type
    </dt>
    <dd>
        
<span class="param-type"><a href="Box.html">Box</a></span>


    </dd>
</dl>

    





        
    

    

    
</article>

</section>




</div>

<nav>
    <h2><a href="index.html">Home</a></h2><h3>Classes</h3><ul><li><a href="Aah.html">Aah</a></li><li><a href="AahElement.html">AahElement</a></li><li><a href="Ambler.html">Ambler</a></li><li><a href="Box.html">Box</a></li><li><a href="BoxSpiralElement.html">BoxSpiralElement</a></li><li><a href="BoxSpirals.html">BoxSpirals</a></li><li><a href="DotElement.html">DotElement</a></li><li><a href="Entanglement.html">Entanglement</a></li><li><a href="Line.html">Line</a></li><li><a href="Point.html">Point</a></li><li><a href="Polar.html">Polar</a></li><li><a href="Range.html">Range</a></li><li><a href="Tangle.html">Tangle</a></li><li><a href="TangleBase.html">TangleBase</a></li><li><a href="TangleElement.html">TangleElement</a></li><li><a href="Zentangle.html">Zentangle</a></li></ul><h3><a href="global.html">Global</a></h3>
</nav>

<br class="clear">

<footer>
<<<<<<< HEAD
    Documentation generated by <a href="https://github.com/jsdoc/jsdoc">JSDoc 3.6.4</a> on Tue Jul 28 2020 18:57:28 GMT-0700 (Mountain Standard Time)
=======
    Documentation generated by <a href="https://github.com/jsdoc/jsdoc">JSDoc 3.6.4</a> on Tue Aug 04 2020 19:05:28 GMT-0700 (Mountain Standard Time)
>>>>>>> ad200f2d
</footer>

<script> prettyPrint(); </script>
<script src="scripts/linenumber.js"> </script>
</body>
</html><|MERGE_RESOLUTION|>--- conflicted
+++ resolved
@@ -19,7 +19,7 @@
 
     <h1 class="page-title">Class: Box</h1>
 
-    
+
 
 
 
@@ -27,28 +27,28 @@
 <section>
 
 <header>
-    
+
         <h2><span class="attribs"><span class="type-signature"></span></span>Box<span class="signature">(position, width, height)</span><span class="type-signature"></span></h2>
-        
+
             <div class="class-description"><p>Define a rectangle.</p></div>
-        
-    
+
+
 </header>
 
 <article>
     <div class="container-overview">
-    
-        
-
-    
+
+
+
+
     <h2>Constructor</h2>
-    
-
-    
+
+
+
     <h4 class="name" id="Box"><span class="type-signature"></span>new Box<span class="signature">(position, width, height)</span><span class="type-signature"></span></h4>
-    
-
-    
+
+
+
 
 
 
@@ -65,96 +65,96 @@
 
 
     <h5>Parameters:</h5>
-    
+
 
 <table class="params">
     <thead>
     <tr>
-        
+
         <th>Name</th>
-        
+
 
         <th>Type</th>
 
-        
-
-        
+
+
+
 
         <th class="last">Description</th>
     </tr>
     </thead>
 
     <tbody>
-    
-
-        <tr>
-            
+
+
+        <tr>
+
                 <td class="name"><code>position</code></td>
-            
-
-            <td class="type">
-            
-                
+
+
+            <td class="type">
+
+
 <span class="param-type"><a href="Point.html">Point</a></span>
 
 
-            
-            </td>
-
-            
-
-            
+
+            </td>
+
+
+
+
 
             <td class="description last"><p>The position of the upper left corner.</p></td>
         </tr>
 
-    
-
-        <tr>
-            
+
+
+        <tr>
+
                 <td class="name"><code>width</code></td>
-            
-
-            <td class="type">
-            
-                
-<span class="param-type">number</span>
-
-
-            
-            </td>
-
-            
-
-            
+
+
+            <td class="type">
+
+
+<span class="param-type">number</span>
+
+
+
+            </td>
+
+
+
+
 
             <td class="description last"><p>The width of the box.</p></td>
         </tr>
 
-    
-
-        <tr>
-            
+
+
+        <tr>
+
                 <td class="name"><code>height</code></td>
-            
-
-            <td class="type">
-            
-                
-<span class="param-type">number</span>
-
-
-            
-            </td>
-
-            
-
-            
+
+
+            <td class="type">
+
+
+<span class="param-type">number</span>
+
+
+
+            </td>
+
+
+
+
 
             <td class="description last"><p>The height of the box.</p></td>
         </tr>
 
-    
+
     </tbody>
 </table>
 
@@ -165,42 +165,42 @@
 
 <dl class="details">
 
-    
-
-    
-
-    
-
-    
-
-    
-
-    
-
-    
-
-    
-
-    
-
-    
-
-    
-
-    
-
-    
+
+
+
+
+
+
+
+
+
+
+
+
+
+
+
+
+
+
+
+
+
+
+
+
+
     <dt class="tag-source">Source:</dt>
     <dd class="tag-source"><ul class="dummy"><li>
         <a href="Draw.js.html">Draw.js</a>, <a href="Draw.js.html#line179">line 179</a>
     </li></ul></dd>
-    
-
-    
-
-    
-
-    
+
+
+
+
+
+
+
 </dl>
 
 
@@ -222,36 +222,36 @@
 
 
 
-    
+
     </div>
 
-    
-
-    
-
-    
-
-    
-
-    
-
-    
-
-    
-
-    
+
+
+
+
+
+
+
+
+
+
+
+
+
+
+
         <h3 class="subsection-title">Methods</h3>
 
-        
-            
-
-    
-
-    
+
+
+
+
+
+
     <h4 class="name" id=".newFromXY"><span class="type-signature">(static) </span>newFromXY<span class="signature">(x, y, width, height)</span><span class="type-signature"> &rarr; {<a href="Box.html">Box</a>}</span></h4>
-    
-
-    
+
+
+
 
 
 
@@ -268,119 +268,119 @@
 
 
     <h5>Parameters:</h5>
-    
+
 
 <table class="params">
     <thead>
     <tr>
-        
+
         <th>Name</th>
-        
+
 
         <th>Type</th>
 
-        
-
-        
+
+
+
 
         <th class="last">Description</th>
     </tr>
     </thead>
 
     <tbody>
-    
-
-        <tr>
-            
+
+
+        <tr>
+
                 <td class="name"><code>x</code></td>
-            
-
-            <td class="type">
-            
-                
-<span class="param-type">number</span>
-
-
-            
-            </td>
-
-            
-
-            
+
+
+            <td class="type">
+
+
+<span class="param-type">number</span>
+
+
+
+            </td>
+
+
+
+
 
             <td class="description last"><p>The X position of the upper left corner.</p></td>
         </tr>
 
-    
-
-        <tr>
-            
+
+
+        <tr>
+
                 <td class="name"><code>y</code></td>
-            
-
-            <td class="type">
-            
-                
-<span class="param-type">number</span>
-
-
-            
-            </td>
-
-            
-
-            
+
+
+            <td class="type">
+
+
+<span class="param-type">number</span>
+
+
+
+            </td>
+
+
+
+
 
             <td class="description last"><p>The y position of the upper left corner.</p></td>
         </tr>
 
-    
-
-        <tr>
-            
+
+
+        <tr>
+
                 <td class="name"><code>width</code></td>
-            
-
-            <td class="type">
-            
-                
-<span class="param-type">number</span>
-
-
-            
-            </td>
-
-            
-
-            
+
+
+            <td class="type">
+
+
+<span class="param-type">number</span>
+
+
+
+            </td>
+
+
+
+
 
             <td class="description last"><p>The width of the box.</p></td>
         </tr>
 
-    
-
-        <tr>
-            
+
+
+        <tr>
+
                 <td class="name"><code>height</code></td>
-            
-
-            <td class="type">
-            
-                
-<span class="param-type">number</span>
-
-
-            
-            </td>
-
-            
-
-            
+
+
+            <td class="type">
+
+
+<span class="param-type">number</span>
+
+
+
+            </td>
+
+
+
+
 
             <td class="description last"><p>The height of the box.</p></td>
         </tr>
 
-    
+
     </tbody>
 </table>
 
@@ -391,42 +391,42 @@
 
 <dl class="details">
 
-    
-
-    
-
-    
-
-    
-
-    
-
-    
-
-    
-
-    
-
-    
-
-    
-
-    
-
-    
-
-    
+
+
+
+
+
+
+
+
+
+
+
+
+
+
+
+
+
+
+
+
+
+
+
+
+
     <dt class="tag-source">Source:</dt>
     <dd class="tag-source"><ul class="dummy"><li>
         <a href="Draw.js.html">Draw.js</a>, <a href="Draw.js.html#line193">line 193</a>
     </li></ul></dd>
-    
-
-    
-
-    
-
-    
+
+
+
+
+
+
+
 </dl>
 
 
@@ -445,7 +445,7 @@
 
 <h5>Returns:</h5>
 
-        
+
 
 
 <dl>
@@ -453,25 +453,25 @@
         Type
     </dt>
     <dd>
-        
+
 <span class="param-type"><a href="Box.html">Box</a></span>
 
 
     </dd>
 </dl>
 
-    
-
-
-
-
-
-        
-    
-
-    
-
-    
+
+
+
+
+
+
+
+
+
+
+
+
 </article>
 
 </section>
@@ -488,11 +488,7 @@
 <br class="clear">
 
 <footer>
-<<<<<<< HEAD
-    Documentation generated by <a href="https://github.com/jsdoc/jsdoc">JSDoc 3.6.4</a> on Tue Jul 28 2020 18:57:28 GMT-0700 (Mountain Standard Time)
-=======
     Documentation generated by <a href="https://github.com/jsdoc/jsdoc">JSDoc 3.6.4</a> on Tue Aug 04 2020 19:05:28 GMT-0700 (Mountain Standard Time)
->>>>>>> ad200f2d
 </footer>
 
 <script> prettyPrint(); </script>
