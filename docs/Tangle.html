--- conflicted
+++ resolved
@@ -19,7 +19,7 @@
 
     <h1 class="page-title">Class: Tangle</h1>
 
-    
+
 
 
 
@@ -27,28 +27,28 @@
 <section>
 
 <header>
-    
+
         <h2><span class="attribs"><span class="type-signature"></span></span>Tangle<span class="signature">(Point<span class="signature-attributes">opt</span>, options)</span><span class="type-signature"></span></h2>
-        
+
             <div class="class-description"><p>Base class for a tangle, which is an area filled with TangleElements</p></div>
-        
-    
+
+
 </header>
 
 <article>
     <div class="container-overview">
-    
-        
-
-    
+
+
+
+
     <h2>Constructor</h2>
-    
-
-    
+
+
+
     <h4 class="name" id="Tangle"><span class="type-signature"></span>new Tangle<span class="signature">(Point<span class="signature-attributes">opt</span>, options)</span><span class="type-signature"></span></h4>
-    
-
-    
+
+
+
 
 
 
@@ -65,88 +65,88 @@
 
 
     <h5>Parameters:</h5>
-    
+
 
 <table class="params">
     <thead>
     <tr>
-        
+
         <th>Name</th>
-        
+
 
         <th>Type</th>
 
-        
+
         <th>Attributes</th>
-        
-
-        
+
+
+
 
         <th class="last">Description</th>
     </tr>
     </thead>
 
     <tbody>
-    
+
 
         <tr>
-            
+
                 <td class="name"><code>Point</code></td>
-            
+
 
             <td class="type">
-            
+
             </td>
 
-            
+
                 <td class="attributes">
-                
+
                     &lt;optional><br>
-                
-
-                
-
-                
+
+
+
+
+
                 </td>
-            
-
-            
+
+
+
 
             <td class="description last"><p>mask Vertices of a polygon used as a mask. Only the portion of the tangle inside the polygon will be visible.</p></td>
         </tr>
 
-    
+
 
         <tr>
-            
+
                 <td class="name"><code>options</code></td>
-            
+
 
             <td class="type">
-            
-                
+
+
 <span class="param-type"><a href="global.html#TangleOptions">TangleOptions</a></span>
 
 
-            
+
             </td>
 
-            
+
                 <td class="attributes">
-                
-
-                
-
-                
+
+
+
+
+
                 </td>
-            
-
-            
+
+
+
 
             <td class="description last"><p>A map of values to be loaded into instance variables.</p></td>
         </tr>
 
-    
+
     </tbody>
 </table>
 
@@ -157,42 +157,42 @@
 
 <dl class="details">
 
-    
-
-    
-
-    
-
-    
-
-    
-
-    
-
-    
-
-    
-
-    
-
-    
-
-    
-
-    
-
-    
+
+
+
+
+
+
+
+
+
+
+
+
+
+
+
+
+
+
+
+
+
+
+
+
+
     <dt class="tag-source">Source:</dt>
     <dd class="tag-source"><ul class="dummy"><li>
         <a href="Base.js.html">Base.js</a>, <a href="Base.js.html#line139">line 139</a>
     </li></ul></dd>
-    
-
-    
-
-    
-
-    
+
+
+
+
+
+
+
 </dl>
 
 
@@ -214,36 +214,36 @@
 
 
 
-    
+
     </div>
 
-    
-
-    
-
-    
-
-    
-
-    
-
-    
-
-    
-
-    
+
+
+
+
+
+
+
+
+
+
+
+
+
+
+
         <h3 class="subsection-title">Methods</h3>
 
-        
-            
-
-    
-
-    
+
+
+
+
+
+
     <h4 class="name" id="applyMask"><span class="type-signature"></span>applyMask<span class="signature">()</span><span class="type-signature"></span></h4>
-    
-
-    
+
+
+
 
 
 
@@ -265,42 +265,42 @@
 
 <dl class="details">
 
-    
-
-    
-
-    
-
-    
-
-    
-
-    
-
-    
-
-    
-
-    
-
-    
-
-    
-
-    
-
-    
+
+
+
+
+
+
+
+
+
+
+
+
+
+
+
+
+
+
+
+
+
+
+
+
+
     <dt class="tag-source">Source:</dt>
     <dd class="tag-source"><ul class="dummy"><li>
         <a href="Base.js.html">Base.js</a>, <a href="Base.js.html#line256">line 256</a>
     </li></ul></dd>
-    
-
-    
-
-    
-
-    
+
+
+
+
+
+
+
 </dl>
 
 
@@ -322,16 +322,16 @@
 
 
 
-        
-            
-
-    
-
-    
+
+
+
+
+
+
     <h4 class="name" id="buildGridPoints"><span class="type-signature"></span>buildGridPoints<span class="signature">()</span><span class="type-signature"></span></h4>
-    
-
-    
+
+
+
 
 
 
@@ -353,42 +353,42 @@
 
 <dl class="details">
 
-    
-
-    
-
-    
-
-    
-
-    
-
-    
-
-    
-
-    
-
-    
-
-    
-
-    
-
-    
-
-    
+
+
+
+
+
+
+
+
+
+
+
+
+
+
+
+
+
+
+
+
+
+
+
+
+
     <dt class="tag-source">Source:</dt>
     <dd class="tag-source"><ul class="dummy"><li>
         <a href="Base.js.html">Base.js</a>, <a href="Base.js.html#line198">line 198</a>
     </li></ul></dd>
-    
-
-    
-
-    
-
-    
+
+
+
+
+
+
+
 </dl>
 
 
@@ -410,16 +410,16 @@
 
 
 
-        
-            
-
-    
-
-    
+
+
+
+
+
+
     <h4 class="name" id="collisionTest"><span class="type-signature"></span>collisionTest<span class="signature">()</span><span class="type-signature"> &rarr; {boolean}</span></h4>
-    
-
-    
+
+
+
 
 
 
@@ -436,57 +436,57 @@
 
 
     <h5>Parameters:</h5>
-    
+
 
 <table class="params">
     <thead>
     <tr>
-        
+
         <th>Name</th>
-        
+
 
         <th>Type</th>
 
-        
+
         <th>Attributes</th>
-        
-
-        
+
+
+
 
         <th class="last">Description</th>
     </tr>
     </thead>
 
     <tbody>
-    
+
 
         <tr>
-            
+
                 <td class="name"><code>p5.Vector</code></td>
-            
+
 
             <td class="type">
-            
+
             </td>
 
-            
+
                 <td class="attributes">
-                
+
                     &lt;optional><br>
-                
-
-                
-
-                
+
+
+
+
+
                 </td>
-            
-
-            
+
+
+
 
             <td class="description last"><p>poly The polygon to test.</p></td>
         </tr>
 
-    
+
     </tbody>
 </table>
 
@@ -497,42 +497,42 @@
 
 <dl class="details">
 
-    
-
-    
-
-    
-
-    
-
-    
-
-    
-
-    
-
-    
-
-    
-
-    
-
-    
-
-    
-
-    
+
+
+
+
+
+
+
+
+
+
+
+
+
+
+
+
+
+
+
+
+
+
+
+
+
     <dt class="tag-source">Source:</dt>
     <dd class="tag-source"><ul class="dummy"><li>
         <a href="Base.js.html">Base.js</a>, <a href="Base.js.html#line233">line 233</a>
     </li></ul></dd>
-    
-
-    
-
-    
-
-    
+
+
+
+
+
+
+
 </dl>
 
 
@@ -551,7 +551,7 @@
 
 <h5>Returns:</h5>
 
-        
+
 <div class="param-desc">
     <p>True if there is a collision.</p>
 </div>
@@ -563,29 +563,29 @@
         Type
     </dt>
     <dd>
-        
+
 <span class="param-type">boolean</span>
 
 
     </dd>
 </dl>
 
-    
-
-
-
-
-
-        
-            
-
-    
-
-    
+
+
+
+
+
+
+
+
+
+
+
+
     <h4 class="name" id="grid"><span class="type-signature"></span>grid<span class="signature">()</span><span class="type-signature"></span></h4>
-    
-
-    
+
+
+
 
 
 
@@ -607,42 +607,42 @@
 
 <dl class="details">
 
-    
-
-    
-
-    
-
-    
-
-    
-
-    
-
-    
-
-    
-
-    
-
-    
-
-    
-
-    
-
-    
+
+
+
+
+
+
+
+
+
+
+
+
+
+
+
+
+
+
+
+
+
+
+
+
+
     <dt class="tag-source">Source:</dt>
     <dd class="tag-source"><ul class="dummy"><li>
         <a href="Base.js.html">Base.js</a>, <a href="Base.js.html#line211">line 211</a>
     </li></ul></dd>
-    
-
-    
-
-    
-
-    
+
+
+
+
+
+
+
 </dl>
 
 
@@ -664,16 +664,16 @@
 
 
 
-        
-            
-
-    
-
-    
+
+
+
+
+
+
     <h4 class="name" id="paste"><span class="type-signature"></span>paste<span class="signature">(position)</span><span class="type-signature"></span></h4>
-    
-
-    
+
+
+
 
 
 
@@ -690,50 +690,50 @@
 
 
     <h5>Parameters:</h5>
-    
+
 
 <table class="params">
     <thead>
     <tr>
-        
+
         <th>Name</th>
-        
+
 
         <th>Type</th>
 
-        
-
-        
+
+
+
 
         <th class="last">Description</th>
     </tr>
     </thead>
 
     <tbody>
-    
+
 
         <tr>
-            
+
                 <td class="name"><code>position</code></td>
-            
+
 
             <td class="type">
-            
-                
+
+
 <span class="param-type"><a href="Point.html">Point</a></span>
 
 
-            
+
             </td>
 
-            
-
-            
+
+
+
 
             <td class="description last"><p>The position at which to place the image on the canvas.</p></td>
         </tr>
 
-    
+
     </tbody>
 </table>
 
@@ -744,42 +744,42 @@
 
 <dl class="details">
 
-    
-
-    
-
-    
-
-    
-
-    
-
-    
-
-    
-
-    
-
-    
-
-    
-
-    
-
-    
-
-    
+
+
+
+
+
+
+
+
+
+
+
+
+
+
+
+
+
+
+
+
+
+
+
+
+
     <dt class="tag-source">Source:</dt>
     <dd class="tag-source"><ul class="dummy"><li>
         <a href="Base.js.html">Base.js</a>, <a href="Base.js.html#line249">line 249</a>
     </li></ul></dd>
-    
-
-    
-
-    
-
-    
+
+
+
+
+
+
+
 </dl>
 
 
@@ -801,12 +801,12 @@
 
 
 
-        
-    
-
-    
-
-    
+
+
+
+
+
+
 </article>
 
 </section>
@@ -823,11 +823,7 @@
 <br class="clear">
 
 <footer>
-<<<<<<< HEAD
-    Documentation generated by <a href="https://github.com/jsdoc/jsdoc">JSDoc 3.6.4</a> on Tue Jul 28 2020 18:57:28 GMT-0700 (Mountain Standard Time)
-=======
     Documentation generated by <a href="https://github.com/jsdoc/jsdoc">JSDoc 3.6.4</a> on Tue Aug 04 2020 19:05:28 GMT-0700 (Mountain Standard Time)
->>>>>>> ad200f2d
 </footer>
 
 <script> prettyPrint(); </script>
